--- conflicted
+++ resolved
@@ -1,441 +1,251 @@
-<<<<<<< HEAD
-package fr.sorbonne_u.components.hem2023.equipements.hem;
-
-import fr.sorbonne_u.components.AbstractComponent;
-import fr.sorbonne_u.components.exceptions.ComponentShutdownException;
-import fr.sorbonne_u.components.exceptions.ComponentStartException;
-import fr.sorbonne_u.components.hem2023.equipements.dishWasher.DishWasher;
-import fr.sorbonne_u.components.hem2023.equipements.meter.ElectricMeter;
-import fr.sorbonne_u.components.hem2023.equipements.meter.connectors.ElectricMeterConnector;
-import fr.sorbonne_u.components.hem2023.equipements.meter.ports.ElectricMeterOutboundPort;
-import fr.sorbonne_u.components.hem2023.equipements.waterHeating.WaterHeater;
-
-public class HEM extends AbstractComponent {
-	public static final boolean VERBOSE = true;
-	
-	public static final String URI_ELECTRIC_METER_PORT = "URI_ELECTRIC_METER_PORT";
-	public static final String URI_DISH_WASHER_PORT = "URI_DISH_WASHER_PORT";
-	public static final String URI_WATER_HEATER_PORT = "URI_WATER_HEATER_PORT";
-
-	protected ElectricMeterOutboundPort electricMeterOutboundPort; 
-	protected AdjustableOutboundPort adjustableOutboundPortForDishWasher;
-	protected AdjustableOutboundPort adjustableOutboundPortForWaterHeater;
-
-	/**
-	 * 
-	 * 				CONSTRUCTORS
-	 */
-	public HEM() throws Exception {
-		super(1, 1);
-		initialisePort();	
-	}
-	
-	public HEM(String uriId) throws Exception {
-		super(uriId, 1, 1);
-		initialisePort();
-	}
-	
-	private void initialisePort() throws Exception {
-		electricMeterOutboundPort = new ElectricMeterOutboundPort(URI_ELECTRIC_METER_PORT, this);
-		adjustableOutboundPortForDishWasher = new AdjustableOutboundPort(URI_DISH_WASHER_PORT, this);
-		adjustableOutboundPortForWaterHeater = new AdjustableOutboundPort(URI_WATER_HEATER_PORT, this);
-		
-		electricMeterOutboundPort.publishPort();
-		adjustableOutboundPortForDishWasher.publishPort();
-		adjustableOutboundPortForWaterHeater.publishPort();
-		
-		if(VERBOSE) {
-			this.tracer.get().setTitle("Home Energy Manager component");
-			this.tracer.get().setRelativePosition(2, 0);
-			this.toggleTracing();
-			this.traceMessage("\n");
-		}
-	}
-	
-	/**
-	 * 		CYCLE DE VIE
-	 */
-	
-	@Override
-	public synchronized void start() throws ComponentStartException {
-		super.start();
-		
-		try {
-			if(VERBOSE)
-				this.traceMessage("connexion des ports du gestionnaire");
-			
-			this.doPortConnection(electricMeterOutboundPort.getPortURI(), 
-					ElectricMeter.ELECTRIC_METER_INBOUND_PORT_URI, 
-					ElectricMeterConnector.class.getCanonicalName());
-			
-			this.doPortConnection(adjustableOutboundPortForDishWasher.getPortURI(), 
-					DishWasher.URI_INTERNAL_CONTROL_INBOUND_PORT, 
-					DishWasherConnector.class.getCanonicalName());
-			
-			this.doPortConnection(adjustableOutboundPortForWaterHeater.getPortURI(), 
-					WaterHeater.URI_EXTERNAL_CONTROL_INBOUND_PORT, 
-					WaterHeaterConnector.class.getCanonicalName());
-		}catch (Exception e) {
-			throw new ComponentStartException(e);
-		}
-	}
-	
-	@Override
-	public synchronized void execute() throws Exception {
-		super.execute();
-		runTest();
-	}
-	
-	@Override
-	public synchronized void finalise() throws Exception {
-		if(VERBOSE)
-			this.traceMessage("déconnexion des ports du gestionnaire");
-		this.doPortDisconnection(electricMeterOutboundPort.getPortURI());
-		this.doPortDisconnection(adjustableOutboundPortForDishWasher.getPortURI());
-		this.doPortDisconnection(adjustableOutboundPortForWaterHeater.getPortURI());
-		
-		super.finalise();
-	}
-	
-	@Override 
-	public synchronized void shutdown() throws ComponentShutdownException {
-		try {
-			if(VERBOSE)
-				this.traceMessage("supréssion des ports du gestionnaire d'energie\n\n");
-			
-			this.electricMeterOutboundPort.unpublishPort();
-			this.adjustableOutboundPortForDishWasher.unpublishPort();
-			this.adjustableOutboundPortForWaterHeater.unpublishPort();
-		} catch(Exception e) {
-			throw new ComponentShutdownException(e);
-		}
-		super.shutdown();
-	}
-	
-	/**
-	 * 			METHODES DE TEST
-	 */
-	
-	public void runTest() throws Exception {
-		testMeter();
-		testDishWasher();
-		testWaterHeater();
-	}
-	
-	public void testMeter() throws Exception {
-		double currentConsumption = this.electricMeterOutboundPort.getCurrentConsumption();
-		double currentProduction = this.electricMeterOutboundPort.getCurrentProduction();
-		
-		if(VERBOSE) {
-			this.traceMessage("la consommation total est de " + currentConsumption + " watts");
-			this.traceMessage("la production total est de " + currentProduction + " watts");
-		}
-	}
-	
-	public void testDishWasher() throws Exception {
-		if(VERBOSE) {
-			this.traceMessage("test de la connexion entre le lave vaisselle et le gestionnaire\n");
-			
-			this.traceMessage("le mode maximum est de -> " + 
-					this.adjustableOutboundPortForDishWasher.maxMode() + "\n\n");
-			
-			this.traceMessage("le lave vaisselle est en mode " + 
-					this.adjustableOutboundPortForDishWasher.currentMode() + "\n\n");
-			
-			this.traceMessage("On augmente le mode\n");
-			this.adjustableOutboundPortForDishWasher.upMode();
-			this.traceMessage("le lave vaisselle est en mode " + 
-					this.adjustableOutboundPortForDishWasher.currentMode() + "\n\n");
-			
-			this.traceMessage("On diminue le mode\n");
-			this.adjustableOutboundPortForDishWasher.downMode();
-			this.traceMessage("le lave vaisselle est en mode " + 
-					this.adjustableOutboundPortForDishWasher.currentMode() + "\n\n");
-			
-			this.traceMessage("On change le mode\n");
-			this.adjustableOutboundPortForDishWasher.setMode(3);
-			this.traceMessage("le lave vaisselle est en mode " + 
-					this.adjustableOutboundPortForDishWasher.currentMode() + "\n\n");	
-		}
-	}
-	
-	public void testWaterHeater() throws Exception {
-		if(VERBOSE) {
-			this.traceMessage("test de la connexion entre le chauffe eau et le gestionnaire\n");
-			
-			this.traceMessage("le mode maximum est de -> " + 
-					this.adjustableOutboundPortForWaterHeater.maxMode() + "\n\n");
-			
-			this.traceMessage("le chauffe eau est en mode " + 
-					this.adjustableOutboundPortForWaterHeater.currentMode() + "\n\n");
-			
-			this.traceMessage("On augmente le mode\n");
-			this.adjustableOutboundPortForWaterHeater.upMode();
-			this.traceMessage("le chauff eeau est en mode " + 
-					this.adjustableOutboundPortForWaterHeater.currentMode() + "\n\n");
-			
-			this.traceMessage("On diminue le mode\n");
-			this.adjustableOutboundPortForWaterHeater.downMode();
-			this.traceMessage("le chauffe eau est en mode " + 
-					this.adjustableOutboundPortForWaterHeater.currentMode() + "\n\n");
-			
-			this.traceMessage("On change le mode\n");
-			this.adjustableOutboundPortForWaterHeater.setMode(2);
-			this.traceMessage("le chauffe eau est en mode " + 
-					this.adjustableOutboundPortForWaterHeater.currentMode() + "\n\n");
-		}
-	}
-}
-=======
-package fr.sorbonne_u.components.hem2023.equipements.hem;
-
-import java.lang.reflect.Constructor;
-import java.util.HashMap;
-import fr.sorbonne_u.components.AbstractComponent;
-import fr.sorbonne_u.components.exceptions.ComponentShutdownException;
-import fr.sorbonne_u.components.exceptions.ComponentStartException;
-import fr.sorbonne_u.components.hem2023.classCreator.ClassCreator;
-import fr.sorbonne_u.components.hem2023.equipements.dishWasher.DishWasher;
-import fr.sorbonne_u.components.hem2023.equipements.hem.registration.RegistrationI;
-import fr.sorbonne_u.components.hem2023.equipements.hem.registration.RegistrationInboundPort;
-import fr.sorbonne_u.components.hem2023.equipements.meter.ElectricMeter;
-import fr.sorbonne_u.components.hem2023.equipements.meter.connectors.ElectricMeterConnector;
-import fr.sorbonne_u.components.hem2023.equipements.meter.ports.ElectricMeterOutboundPort;
-
-public class HEM extends AbstractComponent 
-	implements RegistrationI {
-	public static final boolean VERBOSE = true;
-	
-	public static final String URI_ELECTRIC_METER_PORT = "URI_ELECTRIC_METER_PORT";
-	public static final String URI_DISH_WASHER_PORT = "URI_DISH_WASHER_PORT";
-	public static final String URI_WATER_HEATER_PORT = "URI_WATER_HEATER_PORT";
-	public static final String URI_REGISTRATION_INBOUND_PORT = "URI_REGISTRATION_INBOUND_PORT";
-
-	protected ElectricMeterOutboundPort electricMeterOutboundPort; 
-	protected AdjustableOutboundPort adjustableOutboundPortForDishWasher;
-	protected AdjustableOutboundPort adjustableOutboundPortForWaterHeater;
-	protected RegistrationInboundPort registrationInboundPort;
-	
-	protected HashMap<String, String> registeredUriModularEquipement;
-
-	/**
-	 * 
-	 * 				CONSTRUCTORS
-	 */
-	public HEM() throws Exception {
-		super(2, 1);
-		initialiseHEM();	
-	}
-	
-	public HEM(String uriId) throws Exception {
-		super(uriId, 1, 1);
-		initialiseHEM();
-	}
-	
-	private void initialiseHEM() throws Exception {
-		registeredUriModularEquipement = new HashMap<String, String>();
-		electricMeterOutboundPort = new ElectricMeterOutboundPort(URI_ELECTRIC_METER_PORT, this);
-		adjustableOutboundPortForDishWasher = new AdjustableOutboundPort(URI_DISH_WASHER_PORT, this);
-		adjustableOutboundPortForWaterHeater = new AdjustableOutboundPort(URI_WATER_HEATER_PORT, this);
-		registrationInboundPort = new RegistrationInboundPort(URI_REGISTRATION_INBOUND_PORT, this);
-		
-		electricMeterOutboundPort.publishPort();
-		adjustableOutboundPortForDishWasher.publishPort();
-		adjustableOutboundPortForWaterHeater.publishPort();
-		registrationInboundPort.publishPort();
-		
-		if(VERBOSE) {
-			this.tracer.get().setTitle("Home Energy Manager component");
-			this.tracer.get().setRelativePosition(1, 1);
-			this.toggleTracing();
-			this.traceMessage("\n");
-		}
-	}
-	
-	/**
-	 * 		CYCLE DE VIE
-	 */
-	
-	@Override
-	public synchronized void start() throws ComponentStartException {
-		super.start();		
-		try {
-			if(VERBOSE)
-				this.traceMessage("connexion des ports du gestionnaire");
-			
-			this.doPortConnection(electricMeterOutboundPort.getPortURI(), 
-					ElectricMeter.ELECTRIC_METER_INBOUND_PORT_URI, 
-					ElectricMeterConnector.class.getCanonicalName());
-			
-			this.doPortConnection(adjustableOutboundPortForDishWasher.getPortURI(), 
-					DishWasher.URI_INTERNAL_CONTROL_INBOUND_PORT, 
-					DishWasherConnector.class.getCanonicalName());
-		}catch (Exception e) {
-			throw new ComponentStartException(e);
-		}
-	}
-	
-	@Override
-	public synchronized void execute() throws Exception {
-		super.execute();
-		runTest();
-	}
-	
-	@Override
-	public synchronized void finalise() throws Exception {
-		if(VERBOSE)
-			this.traceMessage("déconnexion des liaisons entre les ports");
-		this.doPortDisconnection(electricMeterOutboundPort.getPortURI());
-		this.doPortDisconnection(adjustableOutboundPortForDishWasher.getPortURI());
-		this.doPortDisconnection(adjustableOutboundPortForWaterHeater.getPortURI());
-		
-		super.finalise();
-	}
-	
-	@Override 
-	public synchronized void shutdown() throws ComponentShutdownException {
-		try {
-			if(VERBOSE)
-				this.traceMessage("supréssion des ports du gestionnaire d'energie\n\n");
-			
-			this.electricMeterOutboundPort.unpublishPort();
-			this.adjustableOutboundPortForDishWasher.unpublishPort();
-			this.adjustableOutboundPortForWaterHeater.unpublishPort();
-			registrationInboundPort.unpublishPort();
-		} catch(Exception e) {
-			throw new ComponentShutdownException(e);
-		}
-		super.shutdown();
-	}
-	
-	/**
-	 * 			METHODES DE TEST
-	 */
-	
-	public void runTest() throws Exception {
-		testMeter();
-		testDishWasher();
-		testWaterHeater();
-	}
-	
-	public void testMeter() throws Exception {
-		double currentConsumption = this.electricMeterOutboundPort.getCurrentConsumption();
-		double currentProduction = this.electricMeterOutboundPort.getCurrentProduction();
-		
-		if(VERBOSE) {
-			this.traceMessage("la consommation total est de " + currentConsumption + " watts");
-			this.traceMessage("la production total est de " + currentProduction + " watts");
-		}
-	}
-	
-	public void testDishWasher() throws Exception {
-		if(VERBOSE) {
-			this.traceMessage("test de la connexion entre le lave vaisselle et le gestionnaire\n");
-			
-			this.traceMessage("le mode maximum est de -> " + 
-					this.adjustableOutboundPortForDishWasher.maxMode() + "\n\n");
-			
-			this.traceMessage("le lave vaisselle est en mode " + 
-					this.adjustableOutboundPortForDishWasher.currentMode() + "\n\n");
-			
-			this.traceMessage("On augmente le mode\n");
-			this.adjustableOutboundPortForDishWasher.upMode();
-			this.traceMessage("le lave vaisselle est en mode " + 
-					this.adjustableOutboundPortForDishWasher.currentMode() + "\n\n");
-			
-			this.traceMessage("On diminue le mode\n");
-			this.adjustableOutboundPortForDishWasher.downMode();
-			this.traceMessage("le lave vaisselle est en mode " + 
-					this.adjustableOutboundPortForDishWasher.currentMode() + "\n\n");
-			
-			this.traceMessage("On change le mode\n");
-			this.adjustableOutboundPortForDishWasher.setMode(3);
-			this.traceMessage("le lave vaisselle est en mode " + 
-					this.adjustableOutboundPortForDishWasher.currentMode() + "\n\n");	
-		}
-	}
-	
-	public void testWaterHeater() throws Exception {
-		if(VERBOSE) {
-			this.traceMessage("test de la connexion entre le chauffe eau et le gestionnaire\n");
-			
-			this.traceMessage("le mode maximum est de -> " + 
-					this.adjustableOutboundPortForWaterHeater.maxMode() + "\n\n");
-			
-			this.traceMessage("le chauffe eau est en mode " + 
-					this.adjustableOutboundPortForWaterHeater.currentMode() + "\n\n");
-			
-			this.traceMessage("On augmente le mode\n");
-			this.adjustableOutboundPortForWaterHeater.upMode();
-			this.traceMessage("le chauff eeau est en mode " + 
-					this.adjustableOutboundPortForWaterHeater.currentMode() + "\n\n");
-			
-			this.traceMessage("On diminue le mode\n");
-			this.adjustableOutboundPortForWaterHeater.downMode();
-			this.traceMessage("le chauffe eau est en mode " + 
-					this.adjustableOutboundPortForWaterHeater.currentMode() + "\n\n");
-			
-			this.traceMessage("On change le mode\n");
-			this.adjustableOutboundPortForWaterHeater.setMode(2);
-			this.traceMessage("le chauffe eau est en mode " + 
-					this.adjustableOutboundPortForWaterHeater.currentMode() + "\n\n");
-		}
-	}
-	
-	/**
-	 * 			REGISTRATION
-	 */
-
-	@Override
-	public boolean registered(String uid) throws Exception {
-		if(VERBOSE)
-			this.traceMessage("Verification de l'inscription de " + uid);
-		
-		if(this.registeredUriModularEquipement.containsKey(uid))
-			return true;
-		return false;
-	}
-
-	@Override
-	public boolean register(String uid, String controlPortURI, String path2xmlControlAdapter) throws Exception {
-		if(VERBOSE)
-			this.traceMessage("Inscription de " + uid);
-		
-		if(registered(uid))
-			return false;
-	
-		this.registeredUriModularEquipement.put(uid, controlPortURI);
-		ClassCreator classCreator = new ClassCreator(path2xmlControlAdapter);
-		Class<?> classConnector = classCreator.createClass();
-		
-		Constructor<?>[] constructeurs = classConnector.getConstructors();
-		if(constructeurs.length == 0)
-			System.out.println("pas de constructeur");
-        for (Constructor<?> constructeur : constructeurs) {
-            System.out.println("Nom : " + constructeur.getName());
-            System.out.println("Modificateurs : " + constructeur.getModifiers());
-
-            Class<?>[] parametres = constructeur.getParameterTypes();
-            System.out.print("Paramètres : ");
-            for (Class<?> parametre : parametres) {
-                System.out.print(parametre.getName() + " ");
-            }
-            System.out.println();
-        }
-		
-		this.doPortConnection(adjustableOutboundPortForWaterHeater.getPortURI(), 
-				controlPortURI, 
-				classConnector.getName());
-		
-		return true;
-	}
-
-	@Override
-	public void unregister(String uid) throws Exception {		
-		if(VERBOSE)
-			this.traceMessage("Désinscription de " + uid);
-		if(registered(uid))
-			this.registeredUriModularEquipement.remove(uid);
-	}
-}
->>>>>>> e20be404
+package fr.sorbonne_u.components.hem2023.equipements.hem;
+
+import java.lang.reflect.Constructor;
+import java.util.HashMap;
+import fr.sorbonne_u.components.AbstractComponent;
+import fr.sorbonne_u.components.exceptions.ComponentShutdownException;
+import fr.sorbonne_u.components.exceptions.ComponentStartException;
+import fr.sorbonne_u.components.hem2023.classCreator.ClassCreator;
+import fr.sorbonne_u.components.hem2023.equipements.dishWasher.DishWasher;
+import fr.sorbonne_u.components.hem2023.equipements.hem.registration.RegistrationI;
+import fr.sorbonne_u.components.hem2023.equipements.hem.registration.RegistrationInboundPort;
+import fr.sorbonne_u.components.hem2023.equipements.meter.ElectricMeter;
+import fr.sorbonne_u.components.hem2023.equipements.meter.connectors.ElectricMeterConnector;
+import fr.sorbonne_u.components.hem2023.equipements.meter.ports.ElectricMeterOutboundPort;
+
+public class HEM extends AbstractComponent 
+	implements RegistrationI {
+	public static final boolean VERBOSE = true;
+	
+	public static final String URI_ELECTRIC_METER_PORT = "URI_ELECTRIC_METER_PORT";
+	public static final String URI_DISH_WASHER_PORT = "URI_DISH_WASHER_PORT";
+	public static final String URI_WATER_HEATER_PORT = "URI_WATER_HEATER_PORT";
+	public static final String URI_REGISTRATION_INBOUND_PORT = "URI_REGISTRATION_INBOUND_PORT";
+
+	protected ElectricMeterOutboundPort electricMeterOutboundPort; 
+	protected AdjustableOutboundPort adjustableOutboundPortForDishWasher;
+	protected AdjustableOutboundPort adjustableOutboundPortForWaterHeater;
+	protected RegistrationInboundPort registrationInboundPort;
+	
+	protected HashMap<String, String> registeredUriModularEquipement;
+
+	/**
+	 * 
+	 * 				CONSTRUCTORS
+	 */
+	public HEM() throws Exception {
+		super(2, 1);
+		initialiseHEM();	
+	}
+	
+	public HEM(String uriId) throws Exception {
+		super(uriId, 1, 1);
+		initialiseHEM();
+	}
+	
+	private void initialiseHEM() throws Exception {
+		registeredUriModularEquipement = new HashMap<String, String>();
+		electricMeterOutboundPort = new ElectricMeterOutboundPort(URI_ELECTRIC_METER_PORT, this);
+		adjustableOutboundPortForDishWasher = new AdjustableOutboundPort(URI_DISH_WASHER_PORT, this);
+		adjustableOutboundPortForWaterHeater = new AdjustableOutboundPort(URI_WATER_HEATER_PORT, this);
+		registrationInboundPort = new RegistrationInboundPort(URI_REGISTRATION_INBOUND_PORT, this);
+		
+		electricMeterOutboundPort.publishPort();
+		adjustableOutboundPortForDishWasher.publishPort();
+		adjustableOutboundPortForWaterHeater.publishPort();
+		registrationInboundPort.publishPort();
+		
+		if(VERBOSE) {
+			this.tracer.get().setTitle("Home Energy Manager component");
+			this.tracer.get().setRelativePosition(1, 1);
+			this.toggleTracing();
+			this.traceMessage("\n");
+		}
+	}
+	
+	/**
+	 * 		CYCLE DE VIE
+	 */
+	
+	@Override
+	public synchronized void start() throws ComponentStartException {
+		super.start();		
+		try {
+			if(VERBOSE)
+				this.traceMessage("connexion des ports du gestionnaire");
+			
+			this.doPortConnection(electricMeterOutboundPort.getPortURI(), 
+					ElectricMeter.ELECTRIC_METER_INBOUND_PORT_URI, 
+					ElectricMeterConnector.class.getCanonicalName());
+			
+			this.doPortConnection(adjustableOutboundPortForDishWasher.getPortURI(), 
+					DishWasher.URI_INTERNAL_CONTROL_INBOUND_PORT, 
+					DishWasherConnector.class.getCanonicalName());
+		}catch (Exception e) {
+			throw new ComponentStartException(e);
+		}
+	}
+	
+	@Override
+	public synchronized void execute() throws Exception {
+		super.execute();
+		runTest();
+	}
+	
+	@Override
+	public synchronized void finalise() throws Exception {
+		if(VERBOSE)
+			this.traceMessage("déconnexion des liaisons entre les ports");
+		this.doPortDisconnection(electricMeterOutboundPort.getPortURI());
+		this.doPortDisconnection(adjustableOutboundPortForDishWasher.getPortURI());
+		this.doPortDisconnection(adjustableOutboundPortForWaterHeater.getPortURI());
+		
+		super.finalise();
+	}
+	
+	@Override 
+	public synchronized void shutdown() throws ComponentShutdownException {
+		try {
+			if(VERBOSE)
+				this.traceMessage("supréssion des ports du gestionnaire d'energie\n\n");
+			
+			this.electricMeterOutboundPort.unpublishPort();
+			this.adjustableOutboundPortForDishWasher.unpublishPort();
+			this.adjustableOutboundPortForWaterHeater.unpublishPort();
+			registrationInboundPort.unpublishPort();
+		} catch(Exception e) {
+			throw new ComponentShutdownException(e);
+		}
+		super.shutdown();
+	}
+	
+	/**
+	 * 			METHODES DE TEST
+	 */
+	
+	public void runTest() throws Exception {
+		testMeter();
+		testDishWasher();
+		testWaterHeater();
+	}
+	
+	public void testMeter() throws Exception {
+		double currentConsumption = this.electricMeterOutboundPort.getCurrentConsumption();
+		double currentProduction = this.electricMeterOutboundPort.getCurrentProduction();
+		
+		if(VERBOSE) {
+			this.traceMessage("la consommation total est de " + currentConsumption + " watts");
+			this.traceMessage("la production total est de " + currentProduction + " watts");
+		}
+	}
+	
+	public void testDishWasher() throws Exception {
+		if(VERBOSE) {
+			this.traceMessage("test de la connexion entre le lave vaisselle et le gestionnaire\n");
+			
+			this.traceMessage("le mode maximum est de -> " + 
+					this.adjustableOutboundPortForDishWasher.maxMode() + "\n\n");
+			
+			this.traceMessage("le lave vaisselle est en mode " + 
+					this.adjustableOutboundPortForDishWasher.currentMode() + "\n\n");
+			
+			this.traceMessage("On augmente le mode\n");
+			this.adjustableOutboundPortForDishWasher.upMode();
+			this.traceMessage("le lave vaisselle est en mode " + 
+					this.adjustableOutboundPortForDishWasher.currentMode() + "\n\n");
+			
+			this.traceMessage("On diminue le mode\n");
+			this.adjustableOutboundPortForDishWasher.downMode();
+			this.traceMessage("le lave vaisselle est en mode " + 
+					this.adjustableOutboundPortForDishWasher.currentMode() + "\n\n");
+			
+			this.traceMessage("On change le mode\n");
+			this.adjustableOutboundPortForDishWasher.setMode(3);
+			this.traceMessage("le lave vaisselle est en mode " + 
+					this.adjustableOutboundPortForDishWasher.currentMode() + "\n\n");	
+		}
+	}
+	
+	public void testWaterHeater() throws Exception {
+		if(VERBOSE) {
+			this.traceMessage("test de la connexion entre le chauffe eau et le gestionnaire\n");
+			
+			this.traceMessage("le mode maximum est de -> " + 
+					this.adjustableOutboundPortForWaterHeater.maxMode() + "\n\n");
+			
+			this.traceMessage("le chauffe eau est en mode " + 
+					this.adjustableOutboundPortForWaterHeater.currentMode() + "\n\n");
+			
+			this.traceMessage("On augmente le mode\n");
+			this.adjustableOutboundPortForWaterHeater.upMode();
+			this.traceMessage("le chauff eeau est en mode " + 
+					this.adjustableOutboundPortForWaterHeater.currentMode() + "\n\n");
+			
+			this.traceMessage("On diminue le mode\n");
+			this.adjustableOutboundPortForWaterHeater.downMode();
+			this.traceMessage("le chauffe eau est en mode " + 
+					this.adjustableOutboundPortForWaterHeater.currentMode() + "\n\n");
+			
+			this.traceMessage("On change le mode\n");
+			this.adjustableOutboundPortForWaterHeater.setMode(2);
+			this.traceMessage("le chauffe eau est en mode " + 
+					this.adjustableOutboundPortForWaterHeater.currentMode() + "\n\n");
+		}
+	}
+	
+	/**
+	 * 			REGISTRATION
+	 */
+
+	@Override
+	public boolean registered(String uid) throws Exception {
+		if(VERBOSE)
+			this.traceMessage("Verification de l'inscription de " + uid);
+		
+		if(this.registeredUriModularEquipement.containsKey(uid))
+			return true;
+		return false;
+	}
+
+	@Override
+	public boolean register(String uid, String controlPortURI, String path2xmlControlAdapter) throws Exception {
+		if(VERBOSE)
+			this.traceMessage("Inscription de " + uid);
+		
+		if(registered(uid))
+			return false;
+	
+		this.registeredUriModularEquipement.put(uid, controlPortURI);
+		ClassCreator classCreator = new ClassCreator(path2xmlControlAdapter);
+		Class<?> classConnector = classCreator.createClass();
+		
+		Constructor<?>[] constructeurs = classConnector.getConstructors();
+		if(constructeurs.length == 0)
+			System.out.println("pas de constructeur");
+        for (Constructor<?> constructeur : constructeurs) {
+            System.out.println("Nom : " + constructeur.getName());
+            System.out.println("Modificateurs : " + constructeur.getModifiers());
+
+            Class<?>[] parametres = constructeur.getParameterTypes();
+            System.out.print("Paramètres : ");
+            for (Class<?> parametre : parametres) {
+                System.out.print(parametre.getName() + " ");
+            }
+            System.out.println();
+        }
+		
+		this.doPortConnection(adjustableOutboundPortForWaterHeater.getPortURI(), 
+				controlPortURI, 
+				classConnector.getName());
+		
+		return true;
+	}
+
+	@Override
+	public void unregister(String uid) throws Exception {		
+		if(VERBOSE)
+			this.traceMessage("Désinscription de " + uid);
+		if(registered(uid))
+			this.registeredUriModularEquipement.remove(uid);
+	}
+}