<<<<<<< HEAD
<control-adapter
    xmlns="http://www.sorbonne-universite.fr/alasca/control-adapter"
    uid="1A10000"
    offered="fr.sorbonne_u.components.hem2023.equipements.waterHeating.interfaces.WaterHeaterExternalControlCI">
    <consumption nominal="50" min="45" max="60"/>
    <instance-var modifiers= "protected static" type="int" name="MAX_MODE"
                    static-init="2"/>
    <instance-var modifiers= "protected static" type="int"
                    name="MAX_TEMPERATURE" static-init="60"></instance-var>
    <instance-var modifiers= "protected static" type="double"
                    name="MIN_TEMPERATURE" static-init="45"/>
    <instance-var modifiers= "protected static" type="int"
                name="INITIALISE_TEMPERATURE" static-init="50"/>              
    <instance-var modifiers= "protected" type="boolean" name="suspended"
                static-init="false"/>

    <maxMode>
        <body>
            return MAX_MODE;
        </body>
    </maxMode>
    
    <internal modifiers= "public" type="boolean"
            name="upMode">
    <thrown>java.lang.Exception</thrown>
    <body equipmentRef="waterHeater">
        switch(currentMode) {
            case 0: 
                waterHeater.setPowerLevel(WaterHeaterPowerLevel.Normal);
                break;
            case 1:
                waterHeater.setPowerLevel(WaterHeaterPowerLevel.High);
                break;
            default:
                return false;
        }
        currentMode++;
        return currentMode;
    </body>
  </internal>

  <internal modifiers= "public" type="boolean"
            name="downMode">
    <thrown>java.lang.Exception</thrown>
    <body equipmentRef="waterHeater">
        switch(currentMode) {
            case 1: 
                waterHeater.setPowerLevel(WaterHeaterPowerLevel.Low);
                break;
            case 2:
                waterHeater.setPowerLevel(WaterHeaterPowerLevel.Normal);
                break;
            default:
                return false;
        }
        currentMode--;
        return currentMode;
    </body>
  </internal>

  <internal modifiers= "public" type="boolean"
            name="setMode">
    <parameter type = "int" name = "modeIndex"/>
    <thrown>java.lang.Exception</thrown>
    <body equipmentRef="waterHeater">
        switch(modeIndex) {
            case 0:
                waterHeater.setPowerLevel(WaterHeaterPowerLevel.Low);
                break;
            case 1: 
                waterHeater.setPowerLevel(WaterHeaterPowerLevel.Normal);
                break;
            case 2:
                waterHeater.setPowerLevel(WaterHeaterPowerLevel.HIGH);
                break;
            default:
                return false;
        }
        currentMode = modeIndex;
        return true;
    </body>
  </internal>

  <suspended>
    <body>
        return suspended;
    </body>
  </suspended>

  <internal modifiers= "public" type="boolean"
            name="suspend">
    <thrown>java.lang.Exception</thrown>
    <body equipmentRef="waterHeater">
        if(waterHeater.suspend()) {
            suspended = true;
            return true;
        } 
        return false
    </body>
  </internal>

  <internal modifiers= "public" type="boolean"
            name="resume">
    <thrown>java.lang.Exception</thrown>
    <body equipmentRef="waterHeater">
        if(waterHeater.resume()) {
            suspended = false;
            return true;
        } 
        return false
    </body>
  </internal>

  <internal modifiers= "public" type="boolean"
            name="emergency">
    <thrown>java.lang.Exception</thrown>
    <body equipmentRef="waterHeater">
        return waterHeater.emergency();
    </body>
  </internal>
</control-adapter>
=======
<control-adapter
    xmlns="http://www.sorbonne-universite.fr/alasca/control-adapter"
    uid="A10000"
    offered="fr.sorbonne_u.components.hem2023.equipements.waterHeating.interfaces.WaterHeaterExternalControlCI">
    <consumption nominal="50" min="45" max="60"/>
    <instance-var modifiers= "public static final" type="int" name="MAX_MODE"
                    static-init="2"/>
    <instance-var modifiers= "public static final" type="int"
                    name="MAX_TEMPERATURE" static-init="60"/>
    <instance-var modifiers= "public static final" type="int"
                    name="MIN_TEMPERATURE" static-init="45"/>
    <instance-var modifiers= "public static final" type="int"
                name="INITIALISE_TEMPERATURE" static-init="50"/>              
    <instance-var modifiers= "public" type="boolean" name="suspended"
                static-init="false"/>
     <instance-var modifiers= "public" type="int" name="currentMode"
                static-init="0"/>

	<internal modifiers= "public" type="int"
            name="maxMode">
    <thrown>java.lang.Exception</thrown>
	    <body>
	        return MAX_MODE;
	    </body>
  	</internal>
	
	<internal modifiers= "public" type= "int"
		name="currentMode">
		<thrown>java.lang.Exception</thrown>
		<body>
			return currentMode;
		</body>
	</internal>
	
    <internal modifiers= "public" type="boolean"
            name="upMode">
    <thrown>java.lang.Exception</thrown>
    <body>
        switch(currentMode) {
            case 0: 
                ((WaterHeaterExternalControlCI)this.offering).setPowerLevel(fr.sorbonne_u.components.hem2023.equipements.waterHeating.interfaces.WaterHeaterUserAndExternalControlI.WaterHeaterPowerLevel.NORMAL);
                break;
            case 1:
                ((WaterHeaterExternalControlCI)this.offering).setPowerLevel(fr.sorbonne_u.components.hem2023.equipements.waterHeating.interfaces.WaterHeaterUserAndExternalControlI.WaterHeaterPowerLevel.HIGH);
                break;
            default:
                return false;
        }
        currentMode++;
        return true;
    </body>
  </internal>

  <internal modifiers= "public" type="boolean"
            name="downMode">
    <thrown>java.lang.Exception</thrown>
    <body>
        switch(currentMode) {
            case 1: 
                ((WaterHeaterExternalControlCI)this.offering).setPowerLevel(fr.sorbonne_u.components.hem2023.equipements.waterHeating.interfaces.WaterHeaterUserAndExternalControlI.WaterHeaterPowerLevel.LOW);
                break;
            case 2:
                ((WaterHeaterExternalControlCI)this.offering).setPowerLevel(fr.sorbonne_u.components.hem2023.equipements.waterHeating.interfaces.WaterHeaterUserAndExternalControlI.WaterHeaterPowerLevel.NORMAL);
                break;
            default:
                return false;
        }
        currentMode--;
        return true;
    </body>
  </internal>

  <internal modifiers= "public" type="boolean"
            name="setMode">
    <parameter type = "int" name ="modeIndex"/>
    <thrown>java.lang.Exception</thrown>
    <body>
        switch(modeIndex) {
            case 0:
                ((WaterHeaterExternalControlCI)this.offering).setPowerLevel(fr.sorbonne_u.components.hem2023.equipements.waterHeating.interfaces.WaterHeaterUserAndExternalControlI.WaterHeaterPowerLevel.LOW);
                break;
            case 1: 
                ((WaterHeaterExternalControlCI)this.offering).setPowerLevel(fr.sorbonne_u.components.hem2023.equipements.waterHeating.interfaces.WaterHeaterUserAndExternalControlI.WaterHeaterPowerLevel.NORMAL);
                break;
            case 2:
                ((WaterHeaterExternalControlCI)this.offering).setPowerLevel(fr.sorbonne_u.components.hem2023.equipements.waterHeating.interfaces.WaterHeaterUserAndExternalControlI.WaterHeaterPowerLevel.HIGH);
                break;
            default:
                return false;
        }
        currentMode = modeIndex;
        return true;
    </body>
  </internal>

  <internal modifiers= "public" type="boolean"
            name="suspended">
  <thrown>java.lang.Exception</thrown>
    <body>
        return suspended;
    </body>
  </internal>

  <internal modifiers= "public" type="boolean"
            name="suspend">
    <thrown>java.lang.Exception</thrown>
    <body>
        if(((WaterHeaterExternalControlCI)this.offering).suspend()) {
            suspended = true;
            return true;
        } 
        return false;
    </body>
  </internal>

  <internal modifiers= "public" type="boolean"
            name="resume">
    <thrown>java.lang.Exception</thrown>
    <body>
        if(((WaterHeaterExternalControlCI)this.offering).resume()) {
            suspended = false;
            return true;
        } 
        return false;
    </body>
  </internal>

  <internal modifiers= "public" type="double"
            name="emergency">
    <thrown>java.lang.Exception</thrown>
    <body>
        return ((WaterHeaterExternalControlCI)this.offering).emergency();
    </body>
  </internal>
</control-adapter>
>>>>>>> e20be404
<|MERGE_RESOLUTION|>--- conflicted
+++ resolved
@@ -1,259 +1,135 @@
-<<<<<<< HEAD
-<control-adapter
-    xmlns="http://www.sorbonne-universite.fr/alasca/control-adapter"
-    uid="1A10000"
-    offered="fr.sorbonne_u.components.hem2023.equipements.waterHeating.interfaces.WaterHeaterExternalControlCI">
-    <consumption nominal="50" min="45" max="60"/>
-    <instance-var modifiers= "protected static" type="int" name="MAX_MODE"
-                    static-init="2"/>
-    <instance-var modifiers= "protected static" type="int"
-                    name="MAX_TEMPERATURE" static-init="60"></instance-var>
-    <instance-var modifiers= "protected static" type="double"
-                    name="MIN_TEMPERATURE" static-init="45"/>
-    <instance-var modifiers= "protected static" type="int"
-                name="INITIALISE_TEMPERATURE" static-init="50"/>              
-    <instance-var modifiers= "protected" type="boolean" name="suspended"
-                static-init="false"/>
-
-    <maxMode>
-        <body>
-            return MAX_MODE;
-        </body>
-    </maxMode>
-    
-    <internal modifiers= "public" type="boolean"
-            name="upMode">
-    <thrown>java.lang.Exception</thrown>
-    <body equipmentRef="waterHeater">
-        switch(currentMode) {
-            case 0: 
-                waterHeater.setPowerLevel(WaterHeaterPowerLevel.Normal);
-                break;
-            case 1:
-                waterHeater.setPowerLevel(WaterHeaterPowerLevel.High);
-                break;
-            default:
-                return false;
-        }
-        currentMode++;
-        return currentMode;
-    </body>
-  </internal>
-
-  <internal modifiers= "public" type="boolean"
-            name="downMode">
-    <thrown>java.lang.Exception</thrown>
-    <body equipmentRef="waterHeater">
-        switch(currentMode) {
-            case 1: 
-                waterHeater.setPowerLevel(WaterHeaterPowerLevel.Low);
-                break;
-            case 2:
-                waterHeater.setPowerLevel(WaterHeaterPowerLevel.Normal);
-                break;
-            default:
-                return false;
-        }
-        currentMode--;
-        return currentMode;
-    </body>
-  </internal>
-
-  <internal modifiers= "public" type="boolean"
-            name="setMode">
-    <parameter type = "int" name = "modeIndex"/>
-    <thrown>java.lang.Exception</thrown>
-    <body equipmentRef="waterHeater">
-        switch(modeIndex) {
-            case 0:
-                waterHeater.setPowerLevel(WaterHeaterPowerLevel.Low);
-                break;
-            case 1: 
-                waterHeater.setPowerLevel(WaterHeaterPowerLevel.Normal);
-                break;
-            case 2:
-                waterHeater.setPowerLevel(WaterHeaterPowerLevel.HIGH);
-                break;
-            default:
-                return false;
-        }
-        currentMode = modeIndex;
-        return true;
-    </body>
-  </internal>
-
-  <suspended>
-    <body>
-        return suspended;
-    </body>
-  </suspended>
-
-  <internal modifiers= "public" type="boolean"
-            name="suspend">
-    <thrown>java.lang.Exception</thrown>
-    <body equipmentRef="waterHeater">
-        if(waterHeater.suspend()) {
-            suspended = true;
-            return true;
-        } 
-        return false
-    </body>
-  </internal>
-
-  <internal modifiers= "public" type="boolean"
-            name="resume">
-    <thrown>java.lang.Exception</thrown>
-    <body equipmentRef="waterHeater">
-        if(waterHeater.resume()) {
-            suspended = false;
-            return true;
-        } 
-        return false
-    </body>
-  </internal>
-
-  <internal modifiers= "public" type="boolean"
-            name="emergency">
-    <thrown>java.lang.Exception</thrown>
-    <body equipmentRef="waterHeater">
-        return waterHeater.emergency();
-    </body>
-  </internal>
-</control-adapter>
-=======
-<control-adapter
-    xmlns="http://www.sorbonne-universite.fr/alasca/control-adapter"
-    uid="A10000"
-    offered="fr.sorbonne_u.components.hem2023.equipements.waterHeating.interfaces.WaterHeaterExternalControlCI">
-    <consumption nominal="50" min="45" max="60"/>
-    <instance-var modifiers= "public static final" type="int" name="MAX_MODE"
-                    static-init="2"/>
-    <instance-var modifiers= "public static final" type="int"
-                    name="MAX_TEMPERATURE" static-init="60"/>
-    <instance-var modifiers= "public static final" type="int"
-                    name="MIN_TEMPERATURE" static-init="45"/>
-    <instance-var modifiers= "public static final" type="int"
-                name="INITIALISE_TEMPERATURE" static-init="50"/>              
-    <instance-var modifiers= "public" type="boolean" name="suspended"
-                static-init="false"/>
-     <instance-var modifiers= "public" type="int" name="currentMode"
-                static-init="0"/>
-
-	<internal modifiers= "public" type="int"
-            name="maxMode">
-    <thrown>java.lang.Exception</thrown>
-	    <body>
-	        return MAX_MODE;
-	    </body>
-  	</internal>
-	
-	<internal modifiers= "public" type= "int"
-		name="currentMode">
-		<thrown>java.lang.Exception</thrown>
-		<body>
-			return currentMode;
-		</body>
-	</internal>
-	
-    <internal modifiers= "public" type="boolean"
-            name="upMode">
-    <thrown>java.lang.Exception</thrown>
-    <body>
-        switch(currentMode) {
-            case 0: 
-                ((WaterHeaterExternalControlCI)this.offering).setPowerLevel(fr.sorbonne_u.components.hem2023.equipements.waterHeating.interfaces.WaterHeaterUserAndExternalControlI.WaterHeaterPowerLevel.NORMAL);
-                break;
-            case 1:
-                ((WaterHeaterExternalControlCI)this.offering).setPowerLevel(fr.sorbonne_u.components.hem2023.equipements.waterHeating.interfaces.WaterHeaterUserAndExternalControlI.WaterHeaterPowerLevel.HIGH);
-                break;
-            default:
-                return false;
-        }
-        currentMode++;
-        return true;
-    </body>
-  </internal>
-
-  <internal modifiers= "public" type="boolean"
-            name="downMode">
-    <thrown>java.lang.Exception</thrown>
-    <body>
-        switch(currentMode) {
-            case 1: 
-                ((WaterHeaterExternalControlCI)this.offering).setPowerLevel(fr.sorbonne_u.components.hem2023.equipements.waterHeating.interfaces.WaterHeaterUserAndExternalControlI.WaterHeaterPowerLevel.LOW);
-                break;
-            case 2:
-                ((WaterHeaterExternalControlCI)this.offering).setPowerLevel(fr.sorbonne_u.components.hem2023.equipements.waterHeating.interfaces.WaterHeaterUserAndExternalControlI.WaterHeaterPowerLevel.NORMAL);
-                break;
-            default:
-                return false;
-        }
-        currentMode--;
-        return true;
-    </body>
-  </internal>
-
-  <internal modifiers= "public" type="boolean"
-            name="setMode">
-    <parameter type = "int" name ="modeIndex"/>
-    <thrown>java.lang.Exception</thrown>
-    <body>
-        switch(modeIndex) {
-            case 0:
-                ((WaterHeaterExternalControlCI)this.offering).setPowerLevel(fr.sorbonne_u.components.hem2023.equipements.waterHeating.interfaces.WaterHeaterUserAndExternalControlI.WaterHeaterPowerLevel.LOW);
-                break;
-            case 1: 
-                ((WaterHeaterExternalControlCI)this.offering).setPowerLevel(fr.sorbonne_u.components.hem2023.equipements.waterHeating.interfaces.WaterHeaterUserAndExternalControlI.WaterHeaterPowerLevel.NORMAL);
-                break;
-            case 2:
-                ((WaterHeaterExternalControlCI)this.offering).setPowerLevel(fr.sorbonne_u.components.hem2023.equipements.waterHeating.interfaces.WaterHeaterUserAndExternalControlI.WaterHeaterPowerLevel.HIGH);
-                break;
-            default:
-                return false;
-        }
-        currentMode = modeIndex;
-        return true;
-    </body>
-  </internal>
-
-  <internal modifiers= "public" type="boolean"
-            name="suspended">
-  <thrown>java.lang.Exception</thrown>
-    <body>
-        return suspended;
-    </body>
-  </internal>
-
-  <internal modifiers= "public" type="boolean"
-            name="suspend">
-    <thrown>java.lang.Exception</thrown>
-    <body>
-        if(((WaterHeaterExternalControlCI)this.offering).suspend()) {
-            suspended = true;
-            return true;
-        } 
-        return false;
-    </body>
-  </internal>
-
-  <internal modifiers= "public" type="boolean"
-            name="resume">
-    <thrown>java.lang.Exception</thrown>
-    <body>
-        if(((WaterHeaterExternalControlCI)this.offering).resume()) {
-            suspended = false;
-            return true;
-        } 
-        return false;
-    </body>
-  </internal>
-
-  <internal modifiers= "public" type="double"
-            name="emergency">
-    <thrown>java.lang.Exception</thrown>
-    <body>
-        return ((WaterHeaterExternalControlCI)this.offering).emergency();
-    </body>
-  </internal>
-</control-adapter>
->>>>>>> e20be404
+<control-adapter
+    xmlns="http://www.sorbonne-universite.fr/alasca/control-adapter"
+    uid="A10000"
+    offered="fr.sorbonne_u.components.hem2023.equipements.waterHeating.interfaces.WaterHeaterExternalControlCI">
+    <consumption nominal="50" min="45" max="60"/>
+    <instance-var modifiers= "public static final" type="int" name="MAX_MODE"
+                    static-init="2"/>
+    <instance-var modifiers= "public static final" type="int"
+                    name="MAX_TEMPERATURE" static-init="60"/>
+    <instance-var modifiers= "public static final" type="int"
+                    name="MIN_TEMPERATURE" static-init="45"/>
+    <instance-var modifiers= "public static final" type="int"
+                name="INITIALISE_TEMPERATURE" static-init="50"/>              
+    <instance-var modifiers= "public" type="boolean" name="suspended"
+                static-init="false"/>
+     <instance-var modifiers= "public" type="int" name="currentMode"
+                static-init="0"/>
+
+	<internal modifiers= "public" type="int"
+            name="maxMode">
+    <thrown>java.lang.Exception</thrown>
+	    <body>
+	        return MAX_MODE;
+	    </body>
+  	</internal>
+	
+	<internal modifiers= "public" type= "int"
+		name="currentMode">
+		<thrown>java.lang.Exception</thrown>
+		<body>
+			return currentMode;
+		</body>
+	</internal>
+	
+    <internal modifiers= "public" type="boolean"
+            name="upMode">
+    <thrown>java.lang.Exception</thrown>
+    <body>
+        switch(currentMode) {
+            case 0: 
+                ((WaterHeaterExternalControlCI)this.offering).setPowerLevel(fr.sorbonne_u.components.hem2023.equipements.waterHeating.interfaces.WaterHeaterUserAndExternalControlI.WaterHeaterPowerLevel.NORMAL);
+                break;
+            case 1:
+                ((WaterHeaterExternalControlCI)this.offering).setPowerLevel(fr.sorbonne_u.components.hem2023.equipements.waterHeating.interfaces.WaterHeaterUserAndExternalControlI.WaterHeaterPowerLevel.HIGH);
+                break;
+            default:
+                return false;
+        }
+        currentMode++;
+        return true;
+    </body>
+  </internal>
+
+  <internal modifiers= "public" type="boolean"
+            name="downMode">
+    <thrown>java.lang.Exception</thrown>
+    <body>
+        switch(currentMode) {
+            case 1: 
+                ((WaterHeaterExternalControlCI)this.offering).setPowerLevel(fr.sorbonne_u.components.hem2023.equipements.waterHeating.interfaces.WaterHeaterUserAndExternalControlI.WaterHeaterPowerLevel.LOW);
+                break;
+            case 2:
+                ((WaterHeaterExternalControlCI)this.offering).setPowerLevel(fr.sorbonne_u.components.hem2023.equipements.waterHeating.interfaces.WaterHeaterUserAndExternalControlI.WaterHeaterPowerLevel.NORMAL);
+                break;
+            default:
+                return false;
+        }
+        currentMode--;
+        return true;
+    </body>
+  </internal>
+
+  <internal modifiers= "public" type="boolean"
+            name="setMode">
+    <parameter type = "int" name ="modeIndex"/>
+    <thrown>java.lang.Exception</thrown>
+    <body>
+        switch(modeIndex) {
+            case 0:
+                ((WaterHeaterExternalControlCI)this.offering).setPowerLevel(fr.sorbonne_u.components.hem2023.equipements.waterHeating.interfaces.WaterHeaterUserAndExternalControlI.WaterHeaterPowerLevel.LOW);
+                break;
+            case 1: 
+                ((WaterHeaterExternalControlCI)this.offering).setPowerLevel(fr.sorbonne_u.components.hem2023.equipements.waterHeating.interfaces.WaterHeaterUserAndExternalControlI.WaterHeaterPowerLevel.NORMAL);
+                break;
+            case 2:
+                ((WaterHeaterExternalControlCI)this.offering).setPowerLevel(fr.sorbonne_u.components.hem2023.equipements.waterHeating.interfaces.WaterHeaterUserAndExternalControlI.WaterHeaterPowerLevel.HIGH);
+                break;
+            default:
+                return false;
+        }
+        currentMode = modeIndex;
+        return true;
+    </body>
+  </internal>
+
+  <internal modifiers= "public" type="boolean"
+            name="suspended">
+  <thrown>java.lang.Exception</thrown>
+    <body>
+        return suspended;
+    </body>
+  </internal>
+
+  <internal modifiers= "public" type="boolean"
+            name="suspend">
+    <thrown>java.lang.Exception</thrown>
+    <body>
+        if(((WaterHeaterExternalControlCI)this.offering).suspend()) {
+            suspended = true;
+            return true;
+        } 
+        return false;
+    </body>
+  </internal>
+
+  <internal modifiers= "public" type="boolean"
+            name="resume">
+    <thrown>java.lang.Exception</thrown>
+    <body>
+        if(((WaterHeaterExternalControlCI)this.offering).resume()) {
+            suspended = false;
+            return true;
+        } 
+        return false;
+    </body>
+  </internal>
+
+  <internal modifiers= "public" type="double"
+            name="emergency">
+    <thrown>java.lang.Exception</thrown>
+    <body>
+        return ((WaterHeaterExternalControlCI)this.offering).emergency();
+    </body>
+  </internal>
+</control-adapter>